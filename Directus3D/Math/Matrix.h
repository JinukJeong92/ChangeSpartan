/*
Copyright(c) 2016 Panos Karabelas

Permission is hereby granted, free of charge, to any person obtaining a copy
of this software and associated documentation files (the "Software"), to deal
in the Software without restriction, including without limitation the rights
to use, copy, modify, merge, publish, distribute, sublicense, and / or sell
copies of the Software, and to permit persons to whom the Software is furnished
to do so, subject to the following conditions :

The above copyright notice and this permission notice shall be included in
all copies or substantial portions of the Software.

THE SOFTWARE IS PROVIDED "AS IS", WITHOUT WARRANTY OF ANY KIND, EXPRESS OR
IMPLIED, INCLUDING BUT NOT LIMITED TO THE WARRANTIES OF MERCHANTABILITY, FITNESS
FOR A PARTICULAR PURPOSE AND NONINFRINGEMENT.IN NO EVENT SHALL THE AUTHORS OR
COPYRIGHT HOLDERS BE LIABLE FOR ANY CLAIM, DAMAGES OR OTHER LIABILITY, WHETHER
IN AN ACTION OF CONTRACT, TORT OR OTHERWISE, ARISING FROM, OUT OF OR IN
CONNECTION WITH THE SOFTWARE OR THE USE OR OTHER DEALINGS IN THE SOFTWARE.
*/

#pragma once

//= INCLUDES ==========
#include "MathHelper.h"
#include "Quaternion.h"
#include "Vector3.h"
<<<<<<< HEAD
#include "Vector4.h"
=======
#include "Quaternion.h"
>>>>>>> 49f5fcc5
//=====================

namespace Directus
{
	namespace Math
	{
<<<<<<< HEAD
		class DllExport Matrix
=======
		class DllExport Matrix // 4x4 row-major
>>>>>>> 49f5fcc5
		{
		public:
			Matrix()
			{
				m00 = 1; m01 = 0; m02 = 0; m03 = 0;
				m10 = 0; m11 = 1; m12 = 0; m13 = 0;
				m20 = 0; m21 = 0; m22 = 1; m23 = 0;
				m30 = 0; m31 = 0; m32 = 0; m33 = 1;
			}

			Matrix
			(
				float m00, float m01, float m02, float m03,
				float m10, float m11, float m12, float m13,
				float m20, float m21, float m22, float m23,
				float m30, float m31, float m32, float m33
			)
			{
				this->m00 = m00; this->m01 = m01; this->m02 = m02; this->m03 = m03;
				this->m10 = m10; this->m11 = m11; this->m12 = m12; this->m13 = m13;
				this->m20 = m20; this->m21 = m21; this->m22 = m22; this->m23 = m23;
				this->m30 = m30; this->m31 = m31; this->m32 = m32; this->m33 = m33;
			}

			Matrix(const Vector3& translation, const Quaternion& rotation, const Vector3& scale)
			{
<<<<<<< HEAD
				Matrix mRotation = CreateRotation(rotation);

				m00 = scale.x * mRotation.m00; m01 = scale.x * mRotation.m01; m02 = scale.x * mRotation.m02; m03 = 0;
				m10 = scale.y * mRotation.m10; m11 = scale.y * mRotation.m11; m12 = scale.y * mRotation.m12; m13 = 0;
				m20 = scale.z * mRotation.m20; m21 = scale.z * mRotation.m21; m22 = scale.z * mRotation.m22; m23 = 0;
				m30 = translation.x; m31 = translation.y; m32 = translation.z; m33 = 1;
			}

			~Matrix() {}

			//= TRANSLATION ==================================================================================
			Vector3 GetTranslation() { return Vector3(m30, m31, m32); }

			static Matrix CreateTranslation(const Vector3& position)
			{
				return Matrix(
					1, 0, 0, 0,
					0, 1, 0, 0,
					0, 0, 1, 0,
					position.x, position.y, position.z, 1
=======
				SetRotation(CreateRotation(rotation).Scaled(scale));
				SetTranslation(translation);
				m30 = 0; m31 = 0; m32 = 0; m33 = 1;
			}

			~Matrix() {}

			//= TRANSLATION ==================================================================================
			Vector3 GetTranslation() { return Vector3(m03, m13, m23); }

			void SetTranslation(const Vector3& translation)
			{
				m03 = translation.x;
				m13 = translation.y;
				m23 = translation.z;
			}

			static Matrix CreateTranslation(const Vector3& position)
			{
				return Matrix(
					1, 0, 0, position.x,
					0, 1, 0, position.y,
					0, 0, 1, position.z,
					0, 0, 0, 1
>>>>>>> 49f5fcc5
				);
			}
			//================================================================================================

			//= ROTATION =====================================================================================
<<<<<<< HEAD
			static Matrix CreateRotation(const Quaternion& rotation)
			{
				float a = 1.0f - 2.0f * rotation.y * rotation.y - 2.0f * rotation.z * rotation.z;
				float b = 2.0f * rotation.x * rotation.y + 2.0f * rotation.w * rotation.z;
				float c = 2.0f * rotation.x * rotation.z - 2.0f * rotation.w * rotation.y;
				float d = 2.0f * rotation.x * rotation.y - 2.0f * rotation.w * rotation.z;
				float e = 1.0f - 2.0f * rotation.x * rotation.x - 2.0f * rotation.z * rotation.z;
				float f = 2.0f * rotation.y * rotation.z + 2.0f * rotation.w * rotation.x;
				float g = 2.0f * rotation.x * rotation.z + 2.0f * rotation.w * rotation.y;
				float h = 2.0f * rotation.y * rotation.z - 2.0f * rotation.w * rotation.x;
				float i = 1.0f - 2.0f * rotation.x * rotation.x - 2.0f *rotation.y * rotation.y;

				return Matrix(
					a, d, g, 0.0f,
					b, e, h, 0.0f,
					c, f, i, 0.0f,
					0.0f, 0.0f, 0.0f, 1.0f
				);
			}

			Quaternion GetRotation()
			{
				Matrix matrix = *this;
=======
			Quaternion GetRotation()
			{
				// Calculate rotation matrix with scaling removed
				Matrix matrix = Scaled(GetScale().Inverted());
>>>>>>> 49f5fcc5
				Quaternion q;
				float t = matrix.m00 + matrix.m11 + matrix.m22;

				if (t > 0.0f)
				{
					float invS = 0.5f / sqrtf(1.0f + t);

					q.x = (matrix.m21 - matrix.m12) * invS;
					q.y = (matrix.m02 - matrix.m20) * invS;
					q.z = (matrix.m10 - matrix.m01) * invS;
					q.w = 0.25f / invS;
				}
				else
				{
					if (matrix.m00 > matrix.m11 && matrix.m00 > matrix.m22)
					{
						float invS = 0.5f / sqrtf(1.0f + matrix.m00 - matrix.m11 - matrix.m22);

						q.x = 0.25f / invS;
						q.y = (matrix.m01 + matrix.m10) * invS;
						q.z = (matrix.m20 + matrix.m02) * invS;
						q.w = (matrix.m21 - matrix.m12) * invS;
					}
					else if (matrix.m11 > matrix.m22)
					{
						float invS = 0.5f / sqrtf(1.0f + matrix.m11 - matrix.m00 - matrix.m22);

						q.x = (matrix.m01 + matrix.m10) * invS;
						q.y = 0.25f / invS;
						q.z = (matrix.m12 + matrix.m21) * invS;
						q.w = (matrix.m02 - matrix.m20) * invS;
					}
					else
					{
						float invS = 0.5f / sqrtf(1.0f + matrix.m22 - matrix.m00 - matrix.m11);

						q.x = (matrix.m02 + matrix.m20) * invS;
						q.y = (matrix.m12 + matrix.m21) * invS;
						q.z = 0.25f / invS;
						q.w = (matrix.m10 - matrix.m01) * invS;
					}
				}

				return q;
			}
<<<<<<< HEAD
			//================================================================================================

			//= SCALE ========================================================================================
			Vector3 GetScale()
			{
				return Vector3(
					Vector3(m00, m01, m02).Length(),
					Vector3(m10, m11, m12).Length(),
					Vector3(m20, m21, m22).Length()
=======

			void SetRotation(const Matrix& rotation)
			{
				m00 = rotation.m00; m01 = rotation.m01; m02 = rotation.m02;
				m10 = rotation.m10; m11 = rotation.m11; m12 = rotation.m12;
				m20 = rotation.m20; m21 = rotation.m21; m22 = rotation.m22;
			}

			static Matrix CreateRotation(const Quaternion& rotation)
			{
				return Matrix(
					1.0f - 2.0f * rotation.y * rotation.y - 2.0f * rotation.z * rotation.z,
					2.0f * rotation.x * rotation.y + 2.0f * rotation.w * rotation.z,
					2.0f * rotation.x * rotation.z - 2.0f * rotation.w * rotation.y,
					0.0f,
					2.0f * rotation.x * rotation.y - 2.0f * rotation.w * rotation.z,
					1.0f - 2.0f * rotation.x * rotation.x - 2.0f * rotation.z * rotation.z,
					2.0f * rotation.y * rotation.z + 2.0f * rotation.w * rotation.x,
					0.0f,
					2.0f * rotation.x * rotation.z + 2.0f * rotation.w * rotation.y,
					2.0f * rotation.y * rotation.z - 2.0f * rotation.w * rotation.x,
					1.0f - 2.0f * rotation.x * rotation.x - 2.0f *rotation.y * rotation.y,
					0.0f,
					0.0f,
					0.0f,
					0.0f,
					1.0f
				);
			}
			//================================================================================================

			//= SCALE ========================================================================================
			void Scale(const Vector3& scale)
			{
				m00 *= scale.x; m01 *= scale.y; m02 *= scale.z;
				m10 *= scale.x; m11 *= scale.y; m12 *= scale.z;
				m20 *= scale.x; m21 *= scale.y; m22 *= scale.z;
			}

			Matrix Scaled(const Vector3& scale)
			{
				Matrix m = *this;
				m.Scale(scale);
				return m;
			}

			Vector3 GetScale()
			{
				return Vector3(
					Vector3(m00, m10, m20).Length(),
					Vector3(m01, m11, m21).Length(),
					Vector3(m02, m12, m22).Length()
>>>>>>> 49f5fcc5
				);
			}

			static Matrix CreateScale(float scale) { return CreateScale(scale, scale, scale); }
			static Matrix CreateScale(const Vector3& scale) { return CreateScale(scale.x, scale.y, scale.z); }
			static Matrix CreateScale(float scaleX, float scaleY, float ScaleZ)
			{
				return Matrix(
					scaleX, 0, 0, 0,
					0, scaleY, 0, 0,
					0, 0, ScaleZ, 0,
					0, 0, 0, 1
				);
			}
			//================================================================================================		

<<<<<<< HEAD
			//= MISC ===========================================================================================================================
			static Matrix CreateLookAtLH(const Vector3& cameraPosition, const Vector3& target, const Vector3& up)
			{
				Vector3 zAxis = Vector3::Normalize(target - cameraPosition);
				Vector3 xAxis = Vector3::Normalize(Vector3::Cross(up, zAxis));
				Vector3 yAxis = Vector3::Cross(zAxis, xAxis);

				return Matrix(
					xAxis.x, yAxis.x, zAxis.x, 0,
					xAxis.y, yAxis.y, zAxis.y, 0,
					xAxis.z, yAxis.z, zAxis.z, 0,
					-Vector3::Dot(xAxis, cameraPosition), -Vector3::Dot(yAxis, cameraPosition), -Vector3::Dot(zAxis, cameraPosition), 1.0f
=======
			//= TRANSPOSE ====================================================================================
			Matrix Transposed() const { return Transpose(*this); }
			static Matrix Transpose(const Matrix& matrix)
			{
				return Matrix(
					matrix.m00, matrix.m10, matrix.m20, matrix.m30,
					matrix.m01, matrix.m11, matrix.m21, matrix.m31,
					matrix.m02, matrix.m12, matrix.m22, matrix.m32,
					matrix.m03, matrix.m13, matrix.m23, matrix.m33
				);
			}
			//================================================================================================

			//= INVERT =======================================================================================
			Matrix Inverted() const { return Invert(*this); }
			static Matrix Invert(const Matrix& matrix)
			{
				float v0 = matrix.m20 * matrix.m31 - matrix.m21 * matrix.m30;
				float v1 = matrix.m20 * matrix.m32 - matrix.m22 * matrix.m30;
				float v2 = matrix.m20 * matrix.m33 - matrix.m23 *matrix.m30;
				float v3 = matrix.m21 * matrix.m32 - matrix.m22 * matrix.m31;
				float v4 = matrix.m21 * matrix.m33 - matrix.m23 * matrix.m31;
				float v5 = matrix.m22 * matrix.m33 - matrix.m23 * matrix.m32;

				float i00 = (v5 * matrix.m11 - v4 * matrix.m12 + v3 * matrix.m13);
				float i10 = -(v5 * matrix.m10 - v2 * matrix.m12 + v1 * matrix.m13);
				float i20 = (v4 * matrix.m10 - v2 * matrix.m11 + v0 * matrix.m13);
				float i30 = -(v3 * matrix.m10 - v1 * matrix.m11 + v0 * matrix.m12);

				float invDet = 1.0f / (i00 * matrix.m00 + i10 * matrix.m01 + i20 * matrix.m02 + i30 * matrix.m03);

				i00 *= invDet;
				i10 *= invDet;
				i20 *= invDet;
				i30 *= invDet;

				float i01 = -(v5 * matrix.m01 - v4 * matrix.m02 + v3 * matrix.m03) * invDet;
				float i11 = (v5 * matrix.m00 - v2 * matrix.m02 + v1 * matrix.m03) * invDet;
				float i21 = -(v4 * matrix.m00 - v2 * matrix.m01 + v0 * matrix.m03) * invDet;
				float i31 = (v3 * matrix.m00 - v1 * matrix.m01 + v0 * matrix.m02) * invDet;

				v0 = matrix.m10 * matrix.m31 - matrix.m11 * matrix.m30;
				v1 = matrix.m10 * matrix.m32 - matrix.m12 * matrix.m30;
				v2 = matrix.m10 * matrix.m33 - matrix.m13 * matrix.m30;
				v3 = matrix.m11 * matrix.m32 - matrix.m12 * matrix.m31;
				v4 = matrix.m11 * matrix.m33 - matrix.m13 * matrix.m31;
				v5 = matrix.m12 * matrix.m33 - matrix.m13 * matrix.m32;

				float i02 = (v5 * matrix.m01 - v4 * matrix.m02 + v3 * matrix.m03) * invDet;
				float i12 = -(v5 * matrix.m00 - v2 * matrix.m02 + v1 * matrix.m03) * invDet;
				float i22 = (v4 * matrix.m00 - v2 * matrix.m01 + v0 * matrix.m03) * invDet;
				float i32 = -(v3 * matrix.m00 - v1 * matrix.m01 + v0 * matrix.m02) * invDet;

				v0 = matrix.m21 * matrix.m10 - matrix.m20 * matrix.m11;
				v1 = matrix.m22 * matrix.m10 - matrix.m20 * matrix.m12;
				v2 = matrix.m23 * matrix.m10 - matrix.m20 * matrix.m13;
				v3 = matrix.m22 * matrix.m11 - matrix.m21 * matrix.m12;
				v4 = matrix.m23 * matrix.m11 - matrix.m21 * matrix.m13;
				v5 = matrix.m23 * matrix.m12 - matrix.m22 * matrix.m13;

				float i03 = -(v5 * matrix.m01 - v4 * matrix.m02 + v3 * matrix.m03) * invDet;
				float i13 = (v5 * matrix.m00 - v2 * matrix.m02 + v1 * matrix.m03) * invDet;
				float i23 = -(v4 * matrix.m00 - v2 * matrix.m01 + v0 * matrix.m03) * invDet;
				float i33 = (v3 * matrix.m00 - v1 * matrix.m01 + v0 * matrix.m02) * invDet;

				return Matrix(
					i00, i01, i02, i03,
					i10, i11, i12, i13,
					i20, i21, i22, i23,
					i30, i31, i32, i33);
			}
			//================================================================================================

			//= MISC =========================================================================================
			void Decompose(Vector3& scale, Quaternion& rotation, Vector3& translation)
			{
				translation = GetTranslation();
				scale = GetScale();
				rotation = Scaled(scale.Inverted()).GetRotation();
			}

			static Matrix CreateLookAtLH(const Vector3& eye, const Vector3& at, const Vector3& up)
			{
				Vector3 zaxis = Vector3::Normalize(at - eye); // The "forward" vector.
				Vector3 xaxis = Vector3::Normalize(Vector3::Cross(up, zaxis)); // The "right" vector.
				Vector3 yaxis = Vector3::Cross(zaxis, xaxis); // The "up" vector.

				return Matrix(
					xaxis.x, yaxis.x, zaxis.x, 0,
					xaxis.y, yaxis.y, zaxis.y, 0,
					xaxis.z, yaxis.z, zaxis.z, 0,
					-Vector3::Dot(xaxis, eye), -Vector3::Dot(yaxis, eye), -Vector3::Dot(zaxis, eye), 1.0f
				).Transposed();
			}

			static Matrix CreateLookAtRH(const Vector3& eye, const Vector3& at, const Vector3& up)
			{
				Vector3 zaxis = Vector3::Normalize(eye - at); // The "forward" vector.
				Vector3 xaxis = Vector3::Normalize(Vector3::Cross(up, zaxis)); // The "right" vector.
				Vector3 yaxis = Vector3::Cross(zaxis, xaxis); // The "up" vector.

				return Matrix(
					xaxis.x, yaxis.x, zaxis.x, 0,
					xaxis.y, yaxis.y, zaxis.y, 0,
					xaxis.z, yaxis.z, zaxis.z, 0,
					Vector3::Dot(xaxis, eye), Vector3::Dot(yaxis, eye), Vector3::Dot(zaxis, eye), 1.0f
>>>>>>> 49f5fcc5
				);
			}

			static Matrix CreateOrthographicLH(float width, float height, float zNearPlane, float zFarPlane)
			{
				return Matrix(
					2 / width, 0, 0, 0,
					0, 2 / height, 0, 0,
					0, 0, 1 / (zFarPlane - zNearPlane), 0,
					0, 0, zNearPlane / (zNearPlane - zFarPlane), 1
				).Transposed();
			}

			static Matrix CreateOrthoOffCenterLH(float left, float right, float bottom, float top, float zNearPlane, float zFarPlane)
			{
				return Matrix(
					2 / (right - left), 0, 0, 0,
					0, 2 / (top - bottom), 0, 0,
					0, 0, 1 / (zFarPlane - zNearPlane), 0,
					(left + right) / (left - right), (top + bottom) / (bottom - top), zNearPlane / (zNearPlane - zFarPlane), 1
				).Transposed();
			}

			static Matrix CreateOrthoOffCenterRH(float left, float right, float bottom, float top, float zNearPlane, float zFarPlane)
			{
				float l = left;
				float r = right;
				float b = bottom;
				float t = top;
				float zn = zNearPlane;
				float zf = zFarPlane;

				return Matrix(
					2 * zn / (r - l), 0, 0, 0,
					0, 2 * zn / (t - b), 0, 0,
					(l + r) / (r - l), (t + b) / (t - b), zf / (zn - zf), -1,
					0, 0, zn*zf / (zn - zf), 0
				);
			}

			static Matrix CreatePerspectiveFieldOfViewLH(float fieldOfView, float aspectRatio, float nearPlaneDistance, float farPlaneDistance)
			{
				float yScale = Cot(fieldOfView / 2);
				float xScale = yScale / aspectRatio;
				float zn = nearPlaneDistance;
				float zf = farPlaneDistance;

				return Matrix(
					xScale, 0, 0, 0,
					0, yScale, 0, 0,
					0, 0, zf / (zf - zn), 1,
					0, 0, -zn * zf / (zf - zn), 0
				).Transposed();
			}
<<<<<<< HEAD
			//=================================================================================================================================

			//= TRANSPOSE ====================================================================================
			Matrix Transposed() const { return Transpose(*this); }
			static Matrix Transpose(const Matrix& matrix)
			{
				return Matrix(
					matrix.m00, matrix.m10, matrix.m20, matrix.m30,
					matrix.m01, matrix.m11, matrix.m21, matrix.m31,
					matrix.m02, matrix.m12, matrix.m22, matrix.m32,
					matrix.m03, matrix.m13, matrix.m23, matrix.m33
				);
			}
			//================================================================================================

			//= INVERT =======================================================================================
			Matrix Inverted() const { return Invert(*this); }
			static Matrix Invert(const Matrix& matrix)
			{
				float v0 = matrix.m20 * matrix.m31 - matrix.m21 * matrix.m30;
				float v1 = matrix.m20 * matrix.m32 - matrix.m22 * matrix.m30;
				float v2 = matrix.m20 * matrix.m33 - matrix.m23 *matrix.m30;
				float v3 = matrix.m21 * matrix.m32 - matrix.m22 * matrix.m31;
				float v4 = matrix.m21 * matrix.m33 - matrix.m23 * matrix.m31;
				float v5 = matrix.m22 * matrix.m33 - matrix.m23 * matrix.m32;

				float i00 = (v5 * matrix.m11 - v4 * matrix.m12 + v3 * matrix.m13);
				float i10 = -(v5 * matrix.m10 - v2 * matrix.m12 + v1 * matrix.m13);
				float i20 = (v4 * matrix.m10 - v2 * matrix.m11 + v0 * matrix.m13);
				float i30 = -(v3 * matrix.m10 - v1 * matrix.m11 + v0 * matrix.m12);

				float invDet = 1.0f / (i00 * matrix.m00 + i10 * matrix.m01 + i20 * matrix.m02 + i30 * matrix.m03);

				i00 *= invDet;
				i10 *= invDet;
				i20 *= invDet;
				i30 *= invDet;

				float i01 = -(v5 * matrix.m01 - v4 * matrix.m02 + v3 * matrix.m03) * invDet;
				float i11 = (v5 * matrix.m00 - v2 * matrix.m02 + v1 * matrix.m03) * invDet;
				float i21 = -(v4 * matrix.m00 - v2 * matrix.m01 + v0 * matrix.m03) * invDet;
				float i31 = (v3 * matrix.m00 - v1 * matrix.m01 + v0 * matrix.m02) * invDet;

				v0 = matrix.m10 * matrix.m31 - matrix.m11 * matrix.m30;
				v1 = matrix.m10 * matrix.m32 - matrix.m12 * matrix.m30;
				v2 = matrix.m10 * matrix.m33 - matrix.m13 * matrix.m30;
				v3 = matrix.m11 * matrix.m32 - matrix.m12 * matrix.m31;
				v4 = matrix.m11 * matrix.m33 - matrix.m13 * matrix.m31;
				v5 = matrix.m12 * matrix.m33 - matrix.m13 * matrix.m32;

				float i02 = (v5 * matrix.m01 - v4 * matrix.m02 + v3 * matrix.m03) * invDet;
				float i12 = -(v5 * matrix.m00 - v2 * matrix.m02 + v1 * matrix.m03) * invDet;
				float i22 = (v4 * matrix.m00 - v2 * matrix.m01 + v0 * matrix.m03) * invDet;
				float i32 = -(v3 * matrix.m00 - v1 * matrix.m01 + v0 * matrix.m02) * invDet;

				v0 = matrix.m21 * matrix.m10 - matrix.m20 * matrix.m11;
				v1 = matrix.m22 * matrix.m10 - matrix.m20 * matrix.m12;
				v2 = matrix.m23 * matrix.m10 - matrix.m20 * matrix.m13;
				v3 = matrix.m22 * matrix.m11 - matrix.m21 * matrix.m12;
				v4 = matrix.m23 * matrix.m11 - matrix.m21 * matrix.m13;
				v5 = matrix.m23 * matrix.m12 - matrix.m22 * matrix.m13;

				float i03 = -(v5 * matrix.m01 - v4 * matrix.m02 + v3 * matrix.m03) * invDet;
				float i13 = (v5 * matrix.m00 - v2 * matrix.m02 + v1 * matrix.m03) * invDet;
				float i23 = -(v4 * matrix.m00 - v2 * matrix.m01 + v0 * matrix.m03) * invDet;
				float i33 = (v3 * matrix.m00 - v1 * matrix.m01 + v0 * matrix.m02) * invDet;

				return Matrix(
					i00, i01, i02, i03,
					i10, i11, i12, i13,
					i20, i21, i22, i23,
					i30, i31, i32, i33);
			}
			//================================================================================================

			void Decompose(Vector3& scale, Quaternion& rotation, Vector3& translation)
			{
				translation = GetTranslation();
				scale = GetScale();

				// let's calculate the rotation now
				if ((scale.x == 0.0f) || (scale.y == 0.0f) || (scale.z == 0.0f))
				{
					rotation = Quaternion(0, 0, 0, 1);
					return;
				}

				Matrix normalized;
				normalized.m00 = m00 / scale.x;
				normalized.m01 = m01 / scale.x;
				normalized.m02 = m02 / scale.x;
				normalized.m10 = m10 / scale.y;
				normalized.m11 = m11 / scale.y;
				normalized.m12 = m12 / scale.y;
				normalized.m20 = m20 / scale.z;
				normalized.m21 = m21 / scale.z;
				normalized.m22 = m22 / scale.z;

				rotation = normalized.GetRotation();
			}

			//= MULTIPLICATION ================================================================================================================
			Matrix operator*(const Matrix& rhs) const
			{
				return Matrix(
					m00 * rhs.m00 + m01 * rhs.m10 + m02 * rhs.m20 + m03 * rhs.m30,
					m00 * rhs.m01 + m01 * rhs.m11 + m02 * rhs.m21 + m03 * rhs.m31,
					m00 * rhs.m02 + m01 * rhs.m12 + m02 * rhs.m22 + m03 * rhs.m32,
					m00 * rhs.m03 + m01 * rhs.m13 + m02 * rhs.m23 + m03 * rhs.m33,
					m10 * rhs.m00 + m11 * rhs.m10 + m12 * rhs.m20 + m13 * rhs.m30,
					m10 * rhs.m01 + m11 * rhs.m11 + m12 * rhs.m21 + m13 * rhs.m31,
					m10 * rhs.m02 + m11 * rhs.m12 + m12 * rhs.m22 + m13 * rhs.m32,
					m10 * rhs.m03 + m11 * rhs.m13 + m12 * rhs.m23 + m13 * rhs.m33,
					m20 * rhs.m00 + m21 * rhs.m10 + m22 * rhs.m20 + m23 * rhs.m30,
					m20 * rhs.m01 + m21 * rhs.m11 + m22 * rhs.m21 + m23 * rhs.m31,
					m20 * rhs.m02 + m21 * rhs.m12 + m22 * rhs.m22 + m23 * rhs.m32,
					m20 * rhs.m03 + m21 * rhs.m13 + m22 * rhs.m23 + m23 * rhs.m33,
					m30 * rhs.m00 + m31 * rhs.m10 + m32 * rhs.m20 + m33 * rhs.m30,
					m30 * rhs.m01 + m31 * rhs.m11 + m32 * rhs.m21 + m33 * rhs.m31,
					m30 * rhs.m02 + m31 * rhs.m12 + m32 * rhs.m22 + m33 * rhs.m32,
					m30 * rhs.m03 + m31 * rhs.m13 + m32 * rhs.m23 + m33 * rhs.m33
				);
			}

			Vector3 Matrix::operator *(const Vector3& rhs) const
			{
				Vector4 vWorking;

				vWorking.x = (rhs.x * m00) + (rhs.y * m10) + (rhs.z * m20) + m30;
				vWorking.y = (rhs.x * m01) + (rhs.y * m11) + (rhs.z * m21) + m31;
				vWorking.z = (rhs.x * m02) + (rhs.y * m12) + (rhs.z * m22) + m32;
				vWorking.w = 1 / ((rhs.x * m03) + (rhs.y * m13) + (rhs.z * m23) + m33);

				return Vector3(vWorking.x * vWorking.w, vWorking.y * vWorking.w, vWorking.z * vWorking.w);
			}
			//=================================================================================================================================

			//= COMPARISON ====================================================================================================================
			bool operator==(const Matrix& rhs) const
			{
				if (m00 != rhs.m00)
					return false;

				if (m01 != rhs.m01)
					return false;

				if (m01 != rhs.m01)
					return false;

				if (m01 != rhs.m01)
					return false;

				if (m10 != rhs.m00)
					return false;

				if (m11 != rhs.m11)
					return false;

				if (m11 != rhs.m11)
					return false;

				if (m11 != rhs.m11)
					return false;

				if (m20 != rhs.m20)
					return false;

				if (m21 != rhs.m21)
					return false;

				if (m21 != rhs.m21)
					return false;

				if (m21 != rhs.m21)
					return false;

				if (m30 != rhs.m30)
					return false;

				if (m31 != rhs.m31)
					return false;

				if (m31 != rhs.m31)
					return false;

				if (m31 != rhs.m31)
					return false;
=======

			static Matrix CreatePerspectiveFieldOfViewRH(float fieldOfView, float aspectRatio, float nearPlaneDistance, float farPlaneDistance)
			{
				float yScale = Cot(fieldOfView / 2);
				float xScale = yScale / aspectRatio;
				float zn = nearPlaneDistance;
				float zf = farPlaneDistance;

				return Matrix(
					xScale, 0, 0, 0,
					0, yScale, 0, 0,
					0, 0, zf / (zn - zf), -1,
					0, 0, zn*zf / (zn - zf), 0
				);
			}
			//=================================================================================================================================

			//= MULTIPLICATION ================================================================================================================
			Matrix operator*(const Matrix& rhs) const
			{
				return Matrix(
					m00 * rhs.m00 + m01 * rhs.m10 + m02 * rhs.m20 + m03 * rhs.m30,
					m00 * rhs.m01 + m01 * rhs.m11 + m02 * rhs.m21 + m03 * rhs.m31,
					m00 * rhs.m02 + m01 * rhs.m12 + m02 * rhs.m22 + m03 * rhs.m32,
					m00 * rhs.m03 + m01 * rhs.m13 + m02 * rhs.m23 + m03 * rhs.m33,
					m10 * rhs.m00 + m11 * rhs.m10 + m12 * rhs.m20 + m13 * rhs.m30,
					m10 * rhs.m01 + m11 * rhs.m11 + m12 * rhs.m21 + m13 * rhs.m31,
					m10 * rhs.m02 + m11 * rhs.m12 + m12 * rhs.m22 + m13 * rhs.m32,
					m10 * rhs.m03 + m11 * rhs.m13 + m12 * rhs.m23 + m13 * rhs.m33,
					m20 * rhs.m00 + m21 * rhs.m10 + m22 * rhs.m20 + m23 * rhs.m30,
					m20 * rhs.m01 + m21 * rhs.m11 + m22 * rhs.m21 + m23 * rhs.m31,
					m20 * rhs.m02 + m21 * rhs.m12 + m22 * rhs.m22 + m23 * rhs.m32,
					m20 * rhs.m03 + m21 * rhs.m13 + m22 * rhs.m23 + m23 * rhs.m33,
					m30 * rhs.m00 + m31 * rhs.m10 + m32 * rhs.m20 + m33 * rhs.m30,
					m30 * rhs.m01 + m31 * rhs.m11 + m32 * rhs.m21 + m33 * rhs.m31,
					m30 * rhs.m02 + m31 * rhs.m12 + m32 * rhs.m22 + m33 * rhs.m32,
					m30 * rhs.m03 + m31 * rhs.m13 + m32 * rhs.m23 + m33 * rhs.m33
				);
			}

			Vector3 Matrix::operator *(const Vector3& rhs) const
			{
				float invW = 1.0f / (m30 * rhs.x + m31 * rhs.y + m32 * rhs.z + m33);

				return Vector3(
					(m00 * rhs.x + m01 * rhs.y + m02 * rhs.z + m03) * invW,
					(m10 * rhs.x + m11 * rhs.y + m12 * rhs.z + m13) * invW,
					(m20 * rhs.x + m21 * rhs.y + m22 * rhs.z + m23) * invW
				);
			}
			//=================================================================================================================================

			//= EQUALITY ==========================================================
			bool operator ==(const Matrix& rhs) const
			{
				const float* leftData = GetData();
				const float* rightData = rhs.GetData();

				for (unsigned i = 0; i < 16; ++i)
					if (leftData[i] != rightData[i])
						return false;
>>>>>>> 49f5fcc5

				return true;
			}

<<<<<<< HEAD
			bool operator!=(const Matrix& b) const { return !(*this == b); }
			//===========================================================================================================================

=======
			bool operator !=(const Matrix& rhs) const { return !((*this) == rhs); }
			//=====================================================================

			const float* GetData() const { return &m00; }
>>>>>>> 49f5fcc5
			std::string ToString() const;

			// Column-major memory representation 
			float m00, m10, m20, m30;
			float m01, m11, m21, m31;
			float m02, m12, m22, m32;
			float m03, m13, m23, m33;
			// Note: HLSL expects column-major by default

			static const Matrix Identity;
		};

		// Reverse order operators
		inline DllExport Vector3 operator*(const Vector3& lhs, const Matrix& rhs) { return rhs * lhs; }
	}
}<|MERGE_RESOLUTION|>--- conflicted
+++ resolved
@@ -25,22 +25,14 @@
 #include "MathHelper.h"
 #include "Quaternion.h"
 #include "Vector3.h"
-<<<<<<< HEAD
 #include "Vector4.h"
-=======
-#include "Quaternion.h"
->>>>>>> 49f5fcc5
 //=====================
 
 namespace Directus
 {
 	namespace Math
 	{
-<<<<<<< HEAD
 		class DllExport Matrix
-=======
-		class DllExport Matrix // 4x4 row-major
->>>>>>> 49f5fcc5
 		{
 		public:
 			Matrix()
@@ -51,13 +43,11 @@
 				m30 = 0; m31 = 0; m32 = 0; m33 = 1;
 			}
 
-			Matrix
-			(
+			Matrix(
 				float m00, float m01, float m02, float m03,
 				float m10, float m11, float m12, float m13,
 				float m20, float m21, float m22, float m23,
-				float m30, float m31, float m32, float m33
-			)
+				float m30, float m31, float m32, float m33)
 			{
 				this->m00 = m00; this->m01 = m01; this->m02 = m02; this->m03 = m03;
 				this->m10 = m10; this->m11 = m11; this->m12 = m12; this->m13 = m13;
@@ -67,7 +57,6 @@
 
 			Matrix(const Vector3& translation, const Quaternion& rotation, const Vector3& scale)
 			{
-<<<<<<< HEAD
 				Matrix mRotation = CreateRotation(rotation);
 
 				m00 = scale.x * mRotation.m00; m01 = scale.x * mRotation.m01; m02 = scale.x * mRotation.m02; m03 = 0;
@@ -75,7 +64,7 @@
 				m20 = scale.z * mRotation.m20; m21 = scale.z * mRotation.m21; m22 = scale.z * mRotation.m22; m23 = 0;
 				m30 = translation.x; m31 = translation.y; m32 = translation.z; m33 = 1;
 			}
-
+			
 			~Matrix() {}
 
 			//= TRANSLATION ==================================================================================
@@ -88,38 +77,11 @@
 					0, 1, 0, 0,
 					0, 0, 1, 0,
 					position.x, position.y, position.z, 1
-=======
-				SetRotation(CreateRotation(rotation).Scaled(scale));
-				SetTranslation(translation);
-				m30 = 0; m31 = 0; m32 = 0; m33 = 1;
-			}
-
-			~Matrix() {}
-
-			//= TRANSLATION ==================================================================================
-			Vector3 GetTranslation() { return Vector3(m03, m13, m23); }
-
-			void SetTranslation(const Vector3& translation)
-			{
-				m03 = translation.x;
-				m13 = translation.y;
-				m23 = translation.z;
-			}
-
-			static Matrix CreateTranslation(const Vector3& position)
-			{
-				return Matrix(
-					1, 0, 0, position.x,
-					0, 1, 0, position.y,
-					0, 0, 1, position.z,
-					0, 0, 0, 1
->>>>>>> 49f5fcc5
 				);
 			}
 			//================================================================================================
 
 			//= ROTATION =====================================================================================
-<<<<<<< HEAD
 			static Matrix CreateRotation(const Quaternion& rotation)
 			{
 				float a = 1.0f - 2.0f * rotation.y * rotation.y - 2.0f * rotation.z * rotation.z;
@@ -143,12 +105,6 @@
 			Quaternion GetRotation()
 			{
 				Matrix matrix = *this;
-=======
-			Quaternion GetRotation()
-			{
-				// Calculate rotation matrix with scaling removed
-				Matrix matrix = Scaled(GetScale().Inverted());
->>>>>>> 49f5fcc5
 				Quaternion q;
 				float t = matrix.m00 + matrix.m11 + matrix.m22;
 
@@ -194,7 +150,6 @@
 
 				return q;
 			}
-<<<<<<< HEAD
 			//================================================================================================
 
 			//= SCALE ========================================================================================
@@ -204,60 +159,6 @@
 					Vector3(m00, m01, m02).Length(),
 					Vector3(m10, m11, m12).Length(),
 					Vector3(m20, m21, m22).Length()
-=======
-
-			void SetRotation(const Matrix& rotation)
-			{
-				m00 = rotation.m00; m01 = rotation.m01; m02 = rotation.m02;
-				m10 = rotation.m10; m11 = rotation.m11; m12 = rotation.m12;
-				m20 = rotation.m20; m21 = rotation.m21; m22 = rotation.m22;
-			}
-
-			static Matrix CreateRotation(const Quaternion& rotation)
-			{
-				return Matrix(
-					1.0f - 2.0f * rotation.y * rotation.y - 2.0f * rotation.z * rotation.z,
-					2.0f * rotation.x * rotation.y + 2.0f * rotation.w * rotation.z,
-					2.0f * rotation.x * rotation.z - 2.0f * rotation.w * rotation.y,
-					0.0f,
-					2.0f * rotation.x * rotation.y - 2.0f * rotation.w * rotation.z,
-					1.0f - 2.0f * rotation.x * rotation.x - 2.0f * rotation.z * rotation.z,
-					2.0f * rotation.y * rotation.z + 2.0f * rotation.w * rotation.x,
-					0.0f,
-					2.0f * rotation.x * rotation.z + 2.0f * rotation.w * rotation.y,
-					2.0f * rotation.y * rotation.z - 2.0f * rotation.w * rotation.x,
-					1.0f - 2.0f * rotation.x * rotation.x - 2.0f *rotation.y * rotation.y,
-					0.0f,
-					0.0f,
-					0.0f,
-					0.0f,
-					1.0f
-				);
-			}
-			//================================================================================================
-
-			//= SCALE ========================================================================================
-			void Scale(const Vector3& scale)
-			{
-				m00 *= scale.x; m01 *= scale.y; m02 *= scale.z;
-				m10 *= scale.x; m11 *= scale.y; m12 *= scale.z;
-				m20 *= scale.x; m21 *= scale.y; m22 *= scale.z;
-			}
-
-			Matrix Scaled(const Vector3& scale)
-			{
-				Matrix m = *this;
-				m.Scale(scale);
-				return m;
-			}
-
-			Vector3 GetScale()
-			{
-				return Vector3(
-					Vector3(m00, m10, m20).Length(),
-					Vector3(m01, m11, m21).Length(),
-					Vector3(m02, m12, m22).Length()
->>>>>>> 49f5fcc5
 				);
 			}
 
@@ -274,7 +175,6 @@
 			}
 			//================================================================================================		
 
-<<<<<<< HEAD
 			//= MISC ===========================================================================================================================
 			static Matrix CreateLookAtLH(const Vector3& cameraPosition, const Vector3& target, const Vector3& up)
 			{
@@ -287,114 +187,6 @@
 					xAxis.y, yAxis.y, zAxis.y, 0,
 					xAxis.z, yAxis.z, zAxis.z, 0,
 					-Vector3::Dot(xAxis, cameraPosition), -Vector3::Dot(yAxis, cameraPosition), -Vector3::Dot(zAxis, cameraPosition), 1.0f
-=======
-			//= TRANSPOSE ====================================================================================
-			Matrix Transposed() const { return Transpose(*this); }
-			static Matrix Transpose(const Matrix& matrix)
-			{
-				return Matrix(
-					matrix.m00, matrix.m10, matrix.m20, matrix.m30,
-					matrix.m01, matrix.m11, matrix.m21, matrix.m31,
-					matrix.m02, matrix.m12, matrix.m22, matrix.m32,
-					matrix.m03, matrix.m13, matrix.m23, matrix.m33
-				);
-			}
-			//================================================================================================
-
-			//= INVERT =======================================================================================
-			Matrix Inverted() const { return Invert(*this); }
-			static Matrix Invert(const Matrix& matrix)
-			{
-				float v0 = matrix.m20 * matrix.m31 - matrix.m21 * matrix.m30;
-				float v1 = matrix.m20 * matrix.m32 - matrix.m22 * matrix.m30;
-				float v2 = matrix.m20 * matrix.m33 - matrix.m23 *matrix.m30;
-				float v3 = matrix.m21 * matrix.m32 - matrix.m22 * matrix.m31;
-				float v4 = matrix.m21 * matrix.m33 - matrix.m23 * matrix.m31;
-				float v5 = matrix.m22 * matrix.m33 - matrix.m23 * matrix.m32;
-
-				float i00 = (v5 * matrix.m11 - v4 * matrix.m12 + v3 * matrix.m13);
-				float i10 = -(v5 * matrix.m10 - v2 * matrix.m12 + v1 * matrix.m13);
-				float i20 = (v4 * matrix.m10 - v2 * matrix.m11 + v0 * matrix.m13);
-				float i30 = -(v3 * matrix.m10 - v1 * matrix.m11 + v0 * matrix.m12);
-
-				float invDet = 1.0f / (i00 * matrix.m00 + i10 * matrix.m01 + i20 * matrix.m02 + i30 * matrix.m03);
-
-				i00 *= invDet;
-				i10 *= invDet;
-				i20 *= invDet;
-				i30 *= invDet;
-
-				float i01 = -(v5 * matrix.m01 - v4 * matrix.m02 + v3 * matrix.m03) * invDet;
-				float i11 = (v5 * matrix.m00 - v2 * matrix.m02 + v1 * matrix.m03) * invDet;
-				float i21 = -(v4 * matrix.m00 - v2 * matrix.m01 + v0 * matrix.m03) * invDet;
-				float i31 = (v3 * matrix.m00 - v1 * matrix.m01 + v0 * matrix.m02) * invDet;
-
-				v0 = matrix.m10 * matrix.m31 - matrix.m11 * matrix.m30;
-				v1 = matrix.m10 * matrix.m32 - matrix.m12 * matrix.m30;
-				v2 = matrix.m10 * matrix.m33 - matrix.m13 * matrix.m30;
-				v3 = matrix.m11 * matrix.m32 - matrix.m12 * matrix.m31;
-				v4 = matrix.m11 * matrix.m33 - matrix.m13 * matrix.m31;
-				v5 = matrix.m12 * matrix.m33 - matrix.m13 * matrix.m32;
-
-				float i02 = (v5 * matrix.m01 - v4 * matrix.m02 + v3 * matrix.m03) * invDet;
-				float i12 = -(v5 * matrix.m00 - v2 * matrix.m02 + v1 * matrix.m03) * invDet;
-				float i22 = (v4 * matrix.m00 - v2 * matrix.m01 + v0 * matrix.m03) * invDet;
-				float i32 = -(v3 * matrix.m00 - v1 * matrix.m01 + v0 * matrix.m02) * invDet;
-
-				v0 = matrix.m21 * matrix.m10 - matrix.m20 * matrix.m11;
-				v1 = matrix.m22 * matrix.m10 - matrix.m20 * matrix.m12;
-				v2 = matrix.m23 * matrix.m10 - matrix.m20 * matrix.m13;
-				v3 = matrix.m22 * matrix.m11 - matrix.m21 * matrix.m12;
-				v4 = matrix.m23 * matrix.m11 - matrix.m21 * matrix.m13;
-				v5 = matrix.m23 * matrix.m12 - matrix.m22 * matrix.m13;
-
-				float i03 = -(v5 * matrix.m01 - v4 * matrix.m02 + v3 * matrix.m03) * invDet;
-				float i13 = (v5 * matrix.m00 - v2 * matrix.m02 + v1 * matrix.m03) * invDet;
-				float i23 = -(v4 * matrix.m00 - v2 * matrix.m01 + v0 * matrix.m03) * invDet;
-				float i33 = (v3 * matrix.m00 - v1 * matrix.m01 + v0 * matrix.m02) * invDet;
-
-				return Matrix(
-					i00, i01, i02, i03,
-					i10, i11, i12, i13,
-					i20, i21, i22, i23,
-					i30, i31, i32, i33);
-			}
-			//================================================================================================
-
-			//= MISC =========================================================================================
-			void Decompose(Vector3& scale, Quaternion& rotation, Vector3& translation)
-			{
-				translation = GetTranslation();
-				scale = GetScale();
-				rotation = Scaled(scale.Inverted()).GetRotation();
-			}
-
-			static Matrix CreateLookAtLH(const Vector3& eye, const Vector3& at, const Vector3& up)
-			{
-				Vector3 zaxis = Vector3::Normalize(at - eye); // The "forward" vector.
-				Vector3 xaxis = Vector3::Normalize(Vector3::Cross(up, zaxis)); // The "right" vector.
-				Vector3 yaxis = Vector3::Cross(zaxis, xaxis); // The "up" vector.
-
-				return Matrix(
-					xaxis.x, yaxis.x, zaxis.x, 0,
-					xaxis.y, yaxis.y, zaxis.y, 0,
-					xaxis.z, yaxis.z, zaxis.z, 0,
-					-Vector3::Dot(xaxis, eye), -Vector3::Dot(yaxis, eye), -Vector3::Dot(zaxis, eye), 1.0f
-				).Transposed();
-			}
-
-			static Matrix CreateLookAtRH(const Vector3& eye, const Vector3& at, const Vector3& up)
-			{
-				Vector3 zaxis = Vector3::Normalize(eye - at); // The "forward" vector.
-				Vector3 xaxis = Vector3::Normalize(Vector3::Cross(up, zaxis)); // The "right" vector.
-				Vector3 yaxis = Vector3::Cross(zaxis, xaxis); // The "up" vector.
-
-				return Matrix(
-					xaxis.x, yaxis.x, zaxis.x, 0,
-					xaxis.y, yaxis.y, zaxis.y, 0,
-					xaxis.z, yaxis.z, zaxis.z, 0,
-					Vector3::Dot(xaxis, eye), Vector3::Dot(yaxis, eye), Vector3::Dot(zaxis, eye), 1.0f
->>>>>>> 49f5fcc5
 				);
 			}
 
@@ -405,7 +197,7 @@
 					0, 2 / height, 0, 0,
 					0, 0, 1 / (zFarPlane - zNearPlane), 0,
 					0, 0, zNearPlane / (zNearPlane - zFarPlane), 1
-				).Transposed();
+				);
 			}
 
 			static Matrix CreateOrthoOffCenterLH(float left, float right, float bottom, float top, float zNearPlane, float zFarPlane)
@@ -415,23 +207,6 @@
 					0, 2 / (top - bottom), 0, 0,
 					0, 0, 1 / (zFarPlane - zNearPlane), 0,
 					(left + right) / (left - right), (top + bottom) / (bottom - top), zNearPlane / (zNearPlane - zFarPlane), 1
-				).Transposed();
-			}
-
-			static Matrix CreateOrthoOffCenterRH(float left, float right, float bottom, float top, float zNearPlane, float zFarPlane)
-			{
-				float l = left;
-				float r = right;
-				float b = bottom;
-				float t = top;
-				float zn = zNearPlane;
-				float zf = zFarPlane;
-
-				return Matrix(
-					2 * zn / (r - l), 0, 0, 0,
-					0, 2 * zn / (t - b), 0, 0,
-					(l + r) / (r - l), (t + b) / (t - b), zf / (zn - zf), -1,
-					0, 0, zn*zf / (zn - zf), 0
 				);
 			}
 
@@ -447,9 +222,8 @@
 					0, yScale, 0, 0,
 					0, 0, zf / (zf - zn), 1,
 					0, 0, -zn * zf / (zf - zn), 0
-				).Transposed();
-			}
-<<<<<<< HEAD
+				);
+			}
 			//=================================================================================================================================
 
 			//= TRANSPOSE ====================================================================================
@@ -637,83 +411,13 @@
 
 				if (m31 != rhs.m31)
 					return false;
-=======
-
-			static Matrix CreatePerspectiveFieldOfViewRH(float fieldOfView, float aspectRatio, float nearPlaneDistance, float farPlaneDistance)
-			{
-				float yScale = Cot(fieldOfView / 2);
-				float xScale = yScale / aspectRatio;
-				float zn = nearPlaneDistance;
-				float zf = farPlaneDistance;
-
-				return Matrix(
-					xScale, 0, 0, 0,
-					0, yScale, 0, 0,
-					0, 0, zf / (zn - zf), -1,
-					0, 0, zn*zf / (zn - zf), 0
-				);
-			}
-			//=================================================================================================================================
-
-			//= MULTIPLICATION ================================================================================================================
-			Matrix operator*(const Matrix& rhs) const
-			{
-				return Matrix(
-					m00 * rhs.m00 + m01 * rhs.m10 + m02 * rhs.m20 + m03 * rhs.m30,
-					m00 * rhs.m01 + m01 * rhs.m11 + m02 * rhs.m21 + m03 * rhs.m31,
-					m00 * rhs.m02 + m01 * rhs.m12 + m02 * rhs.m22 + m03 * rhs.m32,
-					m00 * rhs.m03 + m01 * rhs.m13 + m02 * rhs.m23 + m03 * rhs.m33,
-					m10 * rhs.m00 + m11 * rhs.m10 + m12 * rhs.m20 + m13 * rhs.m30,
-					m10 * rhs.m01 + m11 * rhs.m11 + m12 * rhs.m21 + m13 * rhs.m31,
-					m10 * rhs.m02 + m11 * rhs.m12 + m12 * rhs.m22 + m13 * rhs.m32,
-					m10 * rhs.m03 + m11 * rhs.m13 + m12 * rhs.m23 + m13 * rhs.m33,
-					m20 * rhs.m00 + m21 * rhs.m10 + m22 * rhs.m20 + m23 * rhs.m30,
-					m20 * rhs.m01 + m21 * rhs.m11 + m22 * rhs.m21 + m23 * rhs.m31,
-					m20 * rhs.m02 + m21 * rhs.m12 + m22 * rhs.m22 + m23 * rhs.m32,
-					m20 * rhs.m03 + m21 * rhs.m13 + m22 * rhs.m23 + m23 * rhs.m33,
-					m30 * rhs.m00 + m31 * rhs.m10 + m32 * rhs.m20 + m33 * rhs.m30,
-					m30 * rhs.m01 + m31 * rhs.m11 + m32 * rhs.m21 + m33 * rhs.m31,
-					m30 * rhs.m02 + m31 * rhs.m12 + m32 * rhs.m22 + m33 * rhs.m32,
-					m30 * rhs.m03 + m31 * rhs.m13 + m32 * rhs.m23 + m33 * rhs.m33
-				);
-			}
-
-			Vector3 Matrix::operator *(const Vector3& rhs) const
-			{
-				float invW = 1.0f / (m30 * rhs.x + m31 * rhs.y + m32 * rhs.z + m33);
-
-				return Vector3(
-					(m00 * rhs.x + m01 * rhs.y + m02 * rhs.z + m03) * invW,
-					(m10 * rhs.x + m11 * rhs.y + m12 * rhs.z + m13) * invW,
-					(m20 * rhs.x + m21 * rhs.y + m22 * rhs.z + m23) * invW
-				);
-			}
-			//=================================================================================================================================
-
-			//= EQUALITY ==========================================================
-			bool operator ==(const Matrix& rhs) const
-			{
-				const float* leftData = GetData();
-				const float* rightData = rhs.GetData();
-
-				for (unsigned i = 0; i < 16; ++i)
-					if (leftData[i] != rightData[i])
-						return false;
->>>>>>> 49f5fcc5
 
 				return true;
 			}
 
-<<<<<<< HEAD
 			bool operator!=(const Matrix& b) const { return !(*this == b); }
 			//===========================================================================================================================
 
-=======
-			bool operator !=(const Matrix& rhs) const { return !((*this) == rhs); }
-			//=====================================================================
-
-			const float* GetData() const { return &m00; }
->>>>>>> 49f5fcc5
 			std::string ToString() const;
 
 			// Column-major memory representation 
